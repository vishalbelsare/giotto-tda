\documentclass{amsart}
\usepackage{amsmath, amssymb, amsfonts}
\usepackage{enumerate}
\usepackage{tikz-cd}
\usepackage{bm}
<<<<<<< HEAD
\usepackage[bookmarks=true,
bookmarksnumbered=true, breaklinks=true,
pdfstartview=FitH, hyperfigures=false,
plainpages=false, naturalnames=true,
colorlinks=true, pagebackref=true,
pdfpagelabels]{hyperref}
\hypersetup{
	colorlinks,
	citecolor=blue,
	linkcolor=blue,
	urlcolor=blue}


\begin{document}
	
	\section{Symbols}	
=======

\begin{document}
	
	\section{Symbols}
>>>>>>> d4e138c1
	
	\begin{tabular}{ l l l}
		$\Bbbk$ & :  & An arbitrary field. \\
		$\mathbb R^d$ & : & The vector space of $d$-tuples of real numbers. \\
		$\mathbb N$ & : & The counting numbers $0,1,2, \dots$ as a subset of $\mathbb R$. \\
<<<<<<< HEAD
		$\Delta$ & : & The \hyperref[multiset]{multiset} $\{(s,s)\,;\ s \in \mathbb R\}$ with multiplicity $(s,s) \mapsto +\infty$.
	\end{tabular}
	
	\section{Homology}
	
	\subsection*{Cubical complex} \label{cubical complex}
=======
		$\Delta$ & : & The \underline{multiset} $\{(s,s)\,;\ s \in \mathbb R\}$ with multiplicity $(s,s) \mapsto +\infty$.
	\end{tabular}

	\section{Homology}
	
	\subsection*{Cubical complex}
>>>>>>> d4e138c1
	
	An \textbf{elementary interval} $I_a$ is a subset of $\mathbb{R}$ of the form $[a, a+1]$ or $[a,a] = \{a\}$ for some $a \in \mathbb{R}$. These two types are called respectively \textbf{non-degenerate} and \textbf{degenerate}. To a non-degenerate elementary interval we assign two degenerate elementary intervals
	\begin{equation*}
	d^+ I_a = [a+1, a+1] \qquad \text{and} \qquad d^- I_a = [a, a].
	\end{equation*}
	An \textbf{elementary cube} is a subset of the form 
	\begin{equation*}
	I_{a_1} \times \cdots \times I_{a_N} \subset \mathbb{R}^N
	\end{equation*}
	where each $I_{a_i}$ is an elementary interval. We refer to the total number of its non-degenerate factors $I_{a_{k_1}}, \dots, I_{a_{k_n}}$ as its \textbf{dimension} and, assuming
	\begin{equation*}
	a_{k_1} < \cdots < a_{k_{n,}}
	\end{equation*}
	we define for $i = 1, \dots, n$ the following two elementary cubes
	\begin{equation*}
	d_i^\pm I^N = I_{a_1} \times \cdots \times d^\pm I_{a_{k_i}} \times \cdots \times I_{a_{N.}}
	\end{equation*}
	
	A \textbf{cubical complex} is a finite set of elementary cubes of $\mathbb{R}^N$, and a \textbf{subcomplex} of $X$ is a cubical complex whose elementary cubes are also in $X$. We denote the set of $n$-dimensional cubes as $X_n$.
	
<<<<<<< HEAD
	\paragraph{\\ Reference:} \cite{mischaikow04computational}
	
	\subsection*{Simplicial complex} \label{simplicial complex}
	
=======
	\paragraph{Reference:} \cite{mischaikow04computational}
	
	\subsection*{Simplicial complex}
>>>>>>> d4e138c1
	A set $\{v_0, \dots, v_n\} \subset \mathbb{R}^N$ is said to be \textbf{geometrically independent} if the vectors $\{v_0-v_1, \dots, v_0-v_n\}$ are linearly independent. In this case, we refer to their convex closure as a \textbf{simplex}, explicitly
	\begin{equation*}
	[v_0,\dots,v_n] = \left\{ \sum c_i (v_0 - v_i)\ \big|\ c_1+\dots+c_n = 1,\ c_i \geq 0 \right\}
	\end{equation*}
	and to $n$ as its \textbf{dimension}. The \textbf{$i$-th face} of $[v_0, \dots, v_n]$ is defined for $i=0, \dots, n$ by
	\begin{equation*}
	d_i[v_0, \dots, v_n] = [v_0, \dots, \widehat{v}_i, \dots, v_n]
	\end{equation*}
	where $\widehat{v}_i$ denotes the absence of $v_i$ from the set.
<<<<<<< HEAD
	
	A \textbf{simplicial complex} $X$ is a finite union of simplices in $\mathbb{R}^N$ satisfying that every face of a simplex in $X$ is in $X$ and that the non-empty intersection of two simplices in $X$ is a face of each. Every simplicial complex defines an \hyperref[abstract simplicial complex]{abstract simplicial complex}.
	
	\subsection*{Abstract simplicial complex:} \label{abstract simplicial complex}
=======
	
	A \textbf{simplicial complex} $X$ is a finite union of simplices in $\mathbb{R}^N$ satisfying that every face of a simplex in $X$ is in $X$ and that the non-empty intersection of two simplices in $X$ is a face of each. Every simplicial complex defines an \underline{abstract simplicial complex}.
	
	\subsection*{Abstract simplicial complex:} \label{simplicial complex}
>>>>>>> d4e138c1
	
	An \textit{abstract simplicial complex} is a pair of sets $(V, X)$ with the elements of $X$ being subsets of $V$ such that: 
	\begin{enumerate}
		\item for every $v$ in $V$, the singleton $\{v\}$ is in $X$ and
		\item if $x$ is in $X$ and $y$ is a subset of $x$, then $y$ is in $X$. 
	\end{enumerate}
	We abuse notation and denote the pair $(V, X)$ simply by $X$.
	
	The elements of $X$ are called \textit{simplices} and the \textit{dimension} of a simplex $x$ is defined by $|x| = \# x - 1$ where $\# x$ denotes the cardinality of $x$. Simplices of dimension $d$ are called $d$-simplices. We abuse terminology and refer to the elements of $V$ and to their associated $0$-simplices both as \textit{vertices}.
	
	The \textit{$k$-skeleton }$X_k$ of a simplicial complex $X$ is the subcomplex containing all simplices of dimension at most $k$. A simplicial complex is said to be \textit{$d$-dimensional} if $d$ is the smallest integer satisfying $X = X_d$.
	
	A \textit{simplicial map} between simplicial complexes is a function between their vertices such that the image of any simplex via the induced map is a simplex.
	
	A simplicial complex $X$ is a \textit{subcomplex} of a simplicial complex $Y$ if every simplex of $X$ is a simplex of $Y$.
	
<<<<<<< HEAD
	Given a finite abstract simplicial complex $X = (V, X)$ we can choose a bijection from $V$ to a geometrically independent subset of $\mathbb R^N$ and associate a \hyperref[simplicial complex]{simplicial complex} to $X$ called its \textit{geometric realization}.
	
	\subsection*{Ordered simplicial complex:} \label{ordered simplical complex}
	
	An \textit{ordered simplicial complex} is an \hyperref[abstract simplicial complex]{abstract simplicial complex} where the set of vertices is equipped with a partial order such that the restriction of this partial order to any simplex is a total order. We denote an $n$-simplex using its ordered vertices by $[v_0, \dots, v_n]$.
	
	A \textit{simplicial map} between ordered simplicial complexes is a simplicial map $f$ between their underlying simplicial complexes preserving the order, i.e., $v \leq w$ implies $f(v) \leq f(w)$.
	
	\subsection*{Directed simplicial complex:}  \label{directed simplicial complex}
	
	A \textit{directed simplicial complex} is a pair of sets $(V, X)$ with the elements of $X$ being tuples of elements of $V$, i.e., elements in $\bigcup_{n\geq1} V^{\times n}$ such that: 
=======
	Given a finite abstract simplicial complex $X = (V, X)$ we can choose a bijection from $V$ to a geometrically independent subset of $\mathbb R^N$ and associate a \underline{simplicial complex} to $X$ called its \textit{geometric realization}.
	
	\subsection*{Ordered simplicial complex:} 
	
	An \textit{ordered simplicial complex} is an \underline{abstract simplicial complex} where the set of vertices is equipped with a partial order such that the restriction of this partial order to any simplex is a total order. We denote an $n$-simplex using its ordered vertices by $[v_0, \dots, v_n]$.
	
	A \textit{simplicial map} between ordered simplicial complexes is a simplicial map $f$ between their underlying simplicial complexes preserving the order, i.e., $v \leq w$ implies $f(v) \leq f(w)$.
	
	\subsection*{Directed simplicial complex:} A \textit{directed simplicial complex} is a pair of sets $(V, X)$ with the elements of $X$ being tuples of elements of $V$, i.e., elements in $\bigcup_{n\geq1} V^{\times n}$ such that: 
>>>>>>> d4e138c1
	\begin{enumerate}
		\item for every $v$ in $V$, the tuple $v$ is in $X$ and
		\item if $x$ is in $X$ and $y$ is a subtuple of $x$, then $y$ is in $X$. 
	\end{enumerate}
<<<<<<< HEAD
	With appropriate modifications the same terminology and notation introduced for \hyperref[ordered simplicial complex]{ordered simplicial complex} applies to directed simplicial complex.
	
	\subsection*{Clique or flag complexes:} \label{clique or flag complexes}
	
	Let $G$ be a $1$-dimensional simplicial complex, abstract or otherwise. The complex $\langle G \rangle$ has the same set of vertices as $G$ and $\{v_0, \dots, v_n\}$ is a simplex in $\langle G \rangle$ if an only if $\{v_i, v_j\} \in G$ for each pair of vertices $v_i, v_j$. 
	
	Let $G$ be a $1$-dimensional directed simplicial complex. The directed simplicial complex $\langle G \rangle$ has the same set of vertices as $G$ and $(v_0, \dots, v_n)$ is a simplex in $\langle G \rangle$ if an only if $(v_i, v_j) \in G$ for each pair of vertices $v_i, v_j$ with $i < j$. 
	
	A (directed) simplicial complex $X$ is a \textit{clique complex} a.k.a. \textit{flag complex} if $X = \langle X_1 \rangle$ where $X_1$ is the $1$-skeleton of $X$. 
	
	\subsection*{Chain complex:} \label{chain complex}
=======
	With appropriate modifications the same terminology and notation introduced for \underline{ordered simplicial complex} applies to directed simplicial complex.
	
	\subsection*{Clique or flag complexes:} Let $G$ be a $1$-dimensional simplicial complex, abstract or otherwise. The complex $\langle G \rangle$ has the same set of vertices as $G$ and $\{v_0, \dots, v_n\}$ is a simplex in $\langle G \rangle$ if an only if $\{v_i, v_j\} \in G$ for each pair of vertices $v_i, v_j$. 
	
	Let $G$ be a $1$-dimensional directed simplicial complex. The directed simplicial complex $\langle G \rangle$ has the same set of vertices as $G$ and $(v_0, \dots, v_n)$ is a simplex in $\langle G \rangle$ if an only if $(v_i, v_j) \in G$ for each pair of vertices $v_i, v_j$ with $i < j$. 
	
	A (directed) simplicial complex $X$ is a \textit{clique complex} a.k.a. \textit{flag complex} if $X = \langle X_1 \rangle$ where $X_1$ is the $1$-skeleton of $X$. 
	
	\subsection*{Chain complex:} A \textit{chain complex} of is a pair $(C_*, \partial)$ where
	$$
	C_* = \bigoplus_{n \in \mathbb Z} C_n \quad \mathrm{and} \quad \partial = \bigoplus_{n \in \mathbb Z} \partial_n
	$$
	with  $C_n$ a $\Bbbk$-vector space and $\partial_n : C_{n+1} \to C_n$ is a $\Bbbk$-linear map such that $\partial_{n+1} \partial_n = 0$. We refer to $\partial$ as the \textit{boundary map} of the chain complex.
>>>>>>> d4e138c1
	
	A \textit{chain complex} of is a pair $(C_*, \partial)$ where
	\begin{equation*}
	C_* = \bigoplus_{n \in \mathbb Z} C_n \quad \mathrm{and} \quad \partial = \bigoplus_{n \in \mathbb Z} \partial_n
	\end{equation*}
	with  $C_n$ a $\Bbbk$-vector space and $\partial_n : C_{n+1} \to C_n$ is a $\Bbbk$-linear map such that $\partial_{n+1} \partial_n = 0$. We refer to $\partial$ as the \textit{boundary map} of the chain complex.
	
<<<<<<< HEAD
	The elements of $C$ are called \textit{chains} and if $c \in C_n$ we say its \textit{degree} is $n$ or simply that it is an $n$-chain. Elements in the kernel of $\partial$ are called \textit{cycles}, and elements in the image of $\partial$ are called \textit{boundaries}. Notice that every boundary is a cycle. This fact is central to the definition of \hyperref[homology]{homology}.
	
=======
>>>>>>> d4e138c1
	A \textit{chain map} is a $\Bbbk$-linear map $f : C \to C'$ between chain complexes such that $f(C_n) \subseteq C'_n$ and $\partial f = f \partial$.
	
	Given a chain complex $(C_*, \partial)$, its linear dual $C^*$ is also a chain complex with $C^{-n} = \mathrm{Hom_\Bbbk}(C_n, \Bbbk)$ and boundary map $\delta$ defined by $\delta(\alpha)(c) = \alpha(\partial c)$ for any $\alpha \in C^*$ and $c \in C_*$.
	
<<<<<<< HEAD
	\subsection*{Homology and cohomology:} \label{homology and cohomology}
	
	Let $(C_*, \partial)$ be a \hyperref[chain complex]{chain complex}. Its \textit{$n$-th homology group} is the quotient of the subspace of $n$-cycles by the subspace of $n$-boundaries, that is, $H_n(C_*) = \mathrm{ker}(\partial_n)/ \mathrm{im}(\partial_{n+1})$. The \textit{homology} of $(C, \partial)$ is defined by $H_*(C) = \bigoplus_{n \in \mathbb Z} H_n(C)$.
=======
	\subsection*{Homology and cohomology:} Let $(C_*, \partial)$ be a \underline{chain complex}. Its \textit{$n$-th homology group} is the quotient of the subspace of $n$-cycles by the subspace of $n$-boundaries, that is, $H_n(C_*) = \mathrm{ker}(\partial_n)/ \mathrm{im}(\partial_{n+1})$. The \textit{homology} of $(C, \partial)$ is defined by $H_*(C) = \bigoplus_{n \in \mathbb Z} H_n(C)$.
>>>>>>> d4e138c1
	
	When the chain complex under consideration is the linear dual of a chain complex we sometimes refer to its homology as the \textit{cohomology} of the predual complex and write $H^n$ for $H_{-n}$.
	
	A chain map $f : C \to C'$ induces a map between the associated homologies.
	
<<<<<<< HEAD
	\subsection*{Simplicial chains and simplicial homology:} \label{simplicial chains and simplicial homology}
	
	Let $X$ be an ordered or directed simplicial complex. Define its \textit{simplicial chain complex with $\Bbbk$-coefficients} $C_*(X; \Bbbk)$ by 
	\begin{equation*}
	C_n(X; \Bbbk) = \Bbbk\{X_n\} \qquad \partial_n(x) = \sum_{i=0}^{n} (-1)^i d_ix
	\end{equation*}
	and its \textit{homology and cohomology with $\Bbbk$-coefficients} as the \hyperref[homology and cohomology]{homology and cohomology} of this chain complex. We use the notation $H_*(X; \Bbbk)$ and $H^*(X; \Bbbk)$ for these.
	
	A \hyperref[abstract simplicial complex]{simplicial map} induces a \hyperref[chain complex]{chain map} between the associated simplicial chain complexes and, therefore, between the associated simplicial (co)homologies.
	
	\subsection*{Cubical chains and cubical homology:} \label{cubical chains and cubical homology}
	
	Let $X$ be a cubical complex. Define its \textit{cubical chain complex with $\Bbbk$-coefficients} $C_*(X; \Bbbk)$ by 
	\begin{equation*}
	C_n(X; \Bbbk) = \Bbbk\{X_n\} \qquad \partial_n x = \sum_{i = 1}^{n} (-1)^{i-1}(d^+_i x - d^-_i x)
	\end{equation*}
	where $x = I_1 \times \cdots \times I_N$ and $s(i)$ is the dimension of $I_1 \times \cdots \times I_i$.
	Its \textit{homology and cohomology with $\Bbbk$-coefficients} is the \hyperref[homology and cohomology]{homology and cohomology} of this chain complex. We use the notation $H_*(X; \Bbbk)$ and $H^*(X; \Bbbk)$ for these.
	
	\subsection*{Filtered complex:} \label{filtered complex}
	
	A \textit{filtered complex} is a collection of simplicial or of cubical complexes $\{X(n)\}_{n \in \mathbb N}$ such that $X(n)$ is a subcomplex of $X(n+1)$ for each $n \geq 0$.
	
	\subsection*{Cellwise filtration:} \label{cellwise filtration}
	
	A \hyperref[filtered complex]{filtered complex} such that $X(n+1)$ contains exactly one more simplex or elementary cube than $X(n)$. \par
	The data of a cellwise filtration is equivalent to a complex $X$ together with a total order $\leq$ on its simplices or elementary cubes such that for each $y \in X$ the set $\{x \in X\ :\ x \leq y\}$ is a subcomplex of $X$.
	
	\subsection*{Persistence module:} \label{persistence module}
	
	A \textit{persistence module} is a collection containing a $\Bbbk$-vector spaces $V(s)$ for each real number $s$ together with $\Bbbk$-linear maps $f_{st} : V(s) \to V(t)$, referred to as \textit{structure maps}, for each pair $s \leq t$, satisfying	naturality, i.e., if $r \leq s \leq t$, then $f_{rt} = f_{st} \circ f_{rs}$ and tameness, i.e., all but finitely many structure maps are isomorphisms.
	
	A \textit{morphism of persistence modules} $F : V \to W$ is a collection of linear maps $F(s) : V(s) \to W(s)$ such that $F(t) \circ f_{st} = f_{st} \circ F(s)$ for each par of reals $s \leq t$.	We say that $F$ is an \textit{isomorphisms} if each $F(s)$ is.
	
	\subsection*{Persistent simplicial (co)homology:} \label{persistent simplicial (co)homology}
	
	Let $\{X(s)\}_{s \in \mathbb R} $ be a collection of ordered or directed simplicial complexes together with simplicial maps $f_{st} : X(s) \to X(t)$ for each pair $s \leq t$, such that if $r \leq s \leq t$, then $f_{rt} = f_{st} \circ f_{rs}$. Its \textit{persistent simplicial homology with $\Bbbk$-coefficients} is the persistence module
	\begin{equation*}
	H_*(X(s); \Bbbk)
	\end{equation*}
	with structure maps $H_*(f_{st}) : H_*(X(s); \Bbbk) \to H_*(X(t); \Bbbk)$ induced form the maps $f_{st.}$ In general, the collection constructed this way needs not satisfy the tameness condition of a \hyperref[persistence module]{persistence module}, but we restrict attention to the cases where it does.
	
	\textit{Persistence simplicial cohomology with $\Bbbk$-coefficients} is defined analogously.
	
	\subsection*{Vietoris-Rips complex and Vietoris-Rips homology:} \label{vietoris-rips complex and vietoris-rips homology}
	
	The \textit{Vietoris-Rips complex} of a \hyperref[finite metric spaces and point clouds]{finite metric space} $(X, d)$ is given by the following construction: let $s \geq 0$, define the {\hyperref[abstract simplicial complex]{abstract simplicial complex}} $VR_X(s)$ to have vertices the set $X$ and declare a subset $\{x_0, \dots, x_n\}$ of distinct points in $X$ to be a simplex if $d(x_i, x_j) \leq s$ for all $x_i, x_j$, explicitly
	\begin{equation*}
	VR_X(s) = \big\{ [v_0,\dots,v_n]\ |\ d(v_i,v_j) \leq s \text{ for all } i,j = 0,\dots n \big\}.
	\end{equation*}
	
	We equipped this collection of complexes with the inclusion maps $VR_X(s) \to VR_X(t)$ for each $s \leq t$ and define the Vietoris-Rips homology of $(X, d)$ to be the \hyperref[persistent simplicial (co)homology]{persistent simplicial homology} of this collection.
	
	\subsection*{Multiset:} \label{multiset}
	
	A \textit{multiset} is a pair $(S, \phi)$ where $S$ is a set and  $\phi : S \to \mathbb N  \cup \{+\infty\}$ is a function attaining positive values. For $s \in S$ we refer to $\phi(s)$ as its \textit{multiplicity}. The \textit{union} of two multisets $(S_1, \phi_1), (S_2, \phi_2)$ is the multiset $(S_1 \cup S_2, \phi_1 \cup \phi_2)$ with
	$$
	(\phi_1 \cup \phi_2)(s) = 
	\begin{cases}
	\phi_1(s) & s \in S_1, s \not\in S_2 \\
	\phi_2(s) & s \in S_2, s \not\in S_1 \\
	\phi_1(s) + \phi_2(s) & s \in S_1, s \in S_2. \\
	\end{cases}
	$$
	
	\subsection*{Persistence diagram:} \label{persistence diagram}
	
	A \textit{persistence diagram} is a \hyperref[multiset]{multiset} of points in $\mathbb R \times \mathbb{R} \cup \{+\infty\}$.
	
	Given a \hyperref[persistence module]{persistence module} its associated persistence diagram is determined by the following condition: for each pair $s,t$ the number counted with multiplicity of points $(b,d)$ in the multiset, satisfying $b \leq s \leq t < d$ is equal to the rank of $f_{st.}$
	
	A well known result establishes that there exists an isomorphism between two persistence module if and only if their persistence diagrams are equal.
	% \paragraph{References:}
	
	\subsection*{Wasserstein and bottleneck distance:}	\label{wasserstein and bottleneck distance}
	
	The \textit{$p$-Wasserstein distance} between two persistence diagrams $D_1$ and $D_2$ is the infimum over all bijections $\gamma: D_1 \cup \Delta \to D_2 \cup \Delta$ of
	$$
	\sum_{x \in D_1 \cup \Delta} \Big(||x - \gamma(x)||_\infty^p \Big)^{1/p}
	$$
	where $||-||_\infty$ is defined for $(x,y) \in \mathbb R^2$ by $\max\{|x|, |y|\}$. 
	
	The limit $p \to \infty$ defines the \textit{bottleneck distance}. More explicitly, it is the infimum over the same set of bijections of the value
	$$
	\sup_{x \in D_1 \cup \Delta} ||x - \gamma(x)||_{\infty.}
	$$
	\paragraph{\\ Reference:} \cite{kerber2017geometry}
	
	\subsection*{Persistence  landscape:} \label{persitence landscape}
	
	A \textit{persistence  landscape} is a continuous function
	\begin{equation*}
	\lambda : \mathbb N \times  \mathbb R \to \mathbb R \cup \{+\infty\}
	\end{equation*}
	and the function $\lambda_k(s) = \lambda(k,s)$ is refered to as the \textit{$k$-layer of the persistence diagram}.
	
	Let $\{(b_i, d_i)\}_{i \in I}$ be the persistence diagram of a \hyperref[persistence module]{persistence module}. Its \textit{associated persistence landscape} $\lambda$ is defined by letting
	$\lambda_k(t)$ be  $k$-th largest value of 
	\begin{equation*}
	\min_{i \in I}\{t-b_i, d_i-t\}_+
	\end{equation*}
	where $c_+$ denotes $max(c,0)$.
	
	Intuitively, we can describe the graph of this persistence landscape by first joining each of the points in the multiset to the diagonal via a horizontal as well as a vertical line, then rotating the figure 45 degrees clockwise, and rescaling by $1/\sqrt{2}$.
	
	\paragraph{\\ Reference:}  \cite{bubenik2015statistical}
	
	\subsection*{Persistence landscape norm:} \label{persistence landscape norm}
	
	Given a function $f : \mathbb R \to \overline{\mathbb R} = [-\infty, +\infty]$ define
	\begin{equation*}
	||f||_p = \left( \int_{\mathbb R} f^p(x)\, dx \right)^{1/p}
	\end{equation*}
	whenever the right hand side exists and is finite.
	
	The \textit{persistence landscape $p$-norm} of a \hyperref[persitence landscape]{persistence landscape} $\lambda : \mathbb N \times \mathbb R \to \overline{\mathbb R}$ is defined to be
	\begin{equation*}
	||\lambda||_p = \left( \sum_{i \in \mathbb N} ||\lambda_i||^p_p \right)^{1/p}
	\end{equation*}
	whenever the right hand side exists and is finite. 
	\paragraph{References:} \cite{stein2011functional, bubenik2015statistical}
	
	\subsection*{Amplitude:} \label{amplitude}
	
	Given a function assigning a real number to a pair of persistence diagrams. We define the \textit{amplitude} of a persistence diagram $D$ to be the value assigned to the pair $(D \cup \Delta, \Delta)$. Important examples of such functions are: \hyperref[wasserstein and bottleneck distance]{Wasserstein and bottleneck distances} and \hyperref[persistence landscape norm]{landscape distance}.
	
	\subsection*{Persistence entropy:} \label{persistence entropy}
	
	Intuitively, this is a measure of the entropy of the points in a \hyperref[persistence diagram]{persistence diagram}. Precisely, let $D = \{(b_i, d_i)\}_{i \in I}$ be a persistence diagram with each $d_i < +\infty$. The \textit{persistence entropy} of $D$ is defined by
	\begin{equation*}
	E(D) = - \sum_{i \in I} p_i \log(p_i)
	\end{equation*}
	where
	\begin{equation*}
	p_i = \frac{(d_i - b_i)}{L_D} \qquad \text{and} \qquad L_D = \sum_{i \in I} (d_i - b_i) . 
	\end{equation*}
	
	\paragraph{References:} \cite{rucco2016characterisation}
	
	\subsection*{Betti curve:} \label{betti curve}
	
	Let $D$ be a \hyperref[persistence diagram]{persistence diagram}. Its \textit{Betti curve} is the function $\beta_D : \mathbb R \to \mathbb N$ whose value on $s \in \mathbb R$ is the number, counted with multiplicity, of points $(b_i,d_i)$ in $D$ such that $b_i \leq s <d_i$.
	
	The name is inspired from the case when the persistence diagram comes from persistent homology.
	
	\subsection*{Metric space:} \label{metric space}
	
	A  pair $(X, d)$ where $X$ is a set and $d$ is a function 
	\begin{equation*}
	d : X \times X \to \mathbb R
	\end{equation*}
=======
	\subsection*{Simplicial chains and simplicial homology:} Let $X$ be an ordered or directed simplicial complex. Define its \textit{simplicial chain complex with $\Bbbk$-coefficients} $C_*(X; \Bbbk)$ by 
	$$
	C_n(X; \Bbbk) = \Bbbk\{X_n\} \qquad \partial_n(x) = \sum_{i=0}^{n} (-1)^i d_ix
	$$
	and its \textit{homology and cohomology with $\Bbbk$-coefficients} as the \underline{homology and cohomology} of this chain complex. We use the notation $H_*(X; \Bbbk)$ and $H^*(X; \Bbbk)$ for these.
	
	A \underline{simplicial map} induces a \underline{chain map} between the associated simplicial chain complexes and, therefore, between the associated simplicial (co)homologies.
	
	\subsection*{Cubical chains and cubical homology:} Let $X$ be a cubical complex. Define its \textit{cubical chain complex with $\Bbbk$-coefficients} $C_*(X; \Bbbk)$ by 
	\begin{equation*}
	C_n(X; \Bbbk) = \Bbbk\{X_n\} \qquad \partial_n x = \sum_{i = 1}^{n} (-1)^{i-1}(d^+_i x - d^-_i x)
	\end{equation*}
	where $x = I_1 \times \cdots \times I_N$ and $s(i)$ is the dimension of $I_1 \times \cdots \times I_i$.
	Its \textit{homology and cohomology with $\Bbbk$-coefficients} is the \underline{homology and cohomology} of this chain complex. We use the notation $H_*(X; \Bbbk)$ and $H^*(X; \Bbbk)$ for these.
	
	\subsection*{Filtered complex:}
	A \textit{filtered complex} is a collection of simplicial or of cubical complexes $\{X(n)\}_{n \in \mathbb N}$ such that $X(n)$ is a subcomplex of $X(n+1)$ for each $n \geq 0$.
	
	\subsection*{Cellwise filtration:}
	A \underline{filtered complex} such that $X(n+1)$ contains exactly one more simplex or elementary cube than $X(n)$. \par
	The data of a simplexwise filtration is equivalent to a complex $X$ together with a total order $\leq$ on its simplices or elementary cubes such that for each $y \in X$ the set $\{x \in X\ :\ x \leq y\}$ is a subcomplex of $X$.
	
	\subsection*{Persistence module:}
	A \textit{persistence module} is a collection containing a $\Bbbk$-vector spaces $V(s)$ for each real number $s$ together with $\Bbbk$-linear maps $f_{st} : V(s) \to V(t)$, referred to as \textit{structure maps}, for each pair $s \leq t$, satisfying	naturality, i.e., if $r \leq s \leq t$, then $f_{rt} = f_{st} \circ f_{rs}$ and tameness, i.e., all but finitely many structure maps are isomorphisms.
	
	A \textit{morphism of persistence modules} $F : V \to W$ is a collection of linear maps $F(s) : V(s) \to W(s)$ such that $F(t) \circ f_{st} = f_{st} \circ F(s)$ for each par of reals $s \leq t$.	We say that $F$ is an \textit{isomorphisms} if each $F(s)$ is.
	
	\subsection*{Persistent simplicial (co)homology:} 
	Let $\{X(s)\}_{s \in \mathbb R} $ be a collection of ordered or directed simplicial complexes together with simplicial maps $f_{st} : X(s) \to X(t)$ for each pair $s \leq t$, such that if $r \leq s \leq t$, then $f_{rt} = f_{st} \circ f_{rs}$. Its \textit{persistent simplicial homology with $\Bbbk$-coefficients} is the persistence module
	\begin{equation*}
	H_*(X(s); \Bbbk)
	\end{equation*}
	with structure maps $H_*(f_{st}) : H_*(X(s); \Bbbk) \to H_*(X(t); \Bbbk)$ induced form the maps $f_{st.}$ In general, the collection constructed this way needs not satisfy the tameness condition of a \underline{persistence module}, but we restrict attention to the cases where it does.
	
	\textit{Persistence simplicial cohomology with $\Bbbk$-coefficients} is defined analogously.
	
	\subsection*{Vietoris-Rips complex and Vietoris-Rips homology:}
	The \textit{Vietoris-Rips complex} of a \underline{finite metric space} $(X, d)$ is given by the following construction: let $s \geq 0$, define the {\underline{simplicial complex}} $VR_X(s)$ to have vertices the set $X$ and declare a subset $\{x_0, \dots, x_n\}$ of distinct points in $X$ to be a simplex if $d(x_i, x_j) \leq s$ for all $x_i, x_j$, explicitly
	\begin{equation*}
	VR_X(s) = \big\{ [v_0,\dots,v_n]\ |\ d(v_i,v_j) \leq s \text{ for all } i,j = 0,\dots n \big\}.
	\end{equation*}
	
	We equipped this collection of complexes with the inclusion maps $VR_X(s) \to VR_X(t)$ for each $s \leq t$ and define the Vietoris-Rips homology of $(X, d)$ to be the \underline{persistent simplicial homology} of this collection.
	
	\subsection*{Multiset:}
	A \textit{multiset} is a pair $(S, \phi)$ where $S$ is a set and  $\phi : S \to \mathbb N  \cup \{+\infty\}$ is a function attaining positive values. For $s \in S$ we refer to $\phi(s)$ as its \textit{multiplicity}. The \textit{union} of two multisets $(S_1, \phi_1), (S_2, \phi_2)$ is the multiset $(S_1 \cup S_2, \phi_1 \cup \phi_2)$ with
	$$
	(\phi_1 \cup \phi_2)(s) = 
	\begin{cases}
	\phi_1(s) & s \in S_1, s \not\in S_2 \\
	\phi_2(s) & s \in S_2, s \not\in S_1 \\
	\phi_1(s) + \phi_2(s) & s \in S_1, s \in S_2. \\
	\end{cases}
	$$
	
	\subsection*{Persistence diagram:}
	A \textit{persistence diagram} is a \underline{multiset} of points in $\mathbb R \times \mathbb{R} \cup \{+\infty\}$.
	
	Given a \underline{persistence module} its associated persistence diagram is determined by the following condition: for each pair $s,t$ the number counted with multiplicity of points $(b,d)$ in the multiset, satisfying $b \leq s \leq t < d$ is equal to the rank of $f_{st.}$
	
	A well known result establishes that there exists an isomorphism between two persistence module if and only if their persistence diagrams are equal.
	% \paragraph{References:}
	
	\subsection*{Wasserstein and bottleneck distance:}	
	The \textit{$p$-Wasserstein distance} between two persistence diagrams $D_1$ and $D_2$ is the infimum over all bijections $\gamma: D_1 \cup \Delta \to D_2 \cup \Delta$ of
	$$
	\sum_{x \in D_1 \cup \Delta} \Big(||x - \gamma(x)||_\infty^p \Big)^{1/p}
	$$
	where $||-||_\infty$ is defined for $(x,y) \in \mathbb R^2$ by $\max\{|x|, |y|\}$. 
	
	The limit $p \to \infty$ defines the \textit{bottleneck distance}. More explicitly, it is the infimum over the same set of bijections of the value
	$$
	\sup_{x \in D_1 \cup \Delta} ||x - \gamma(x)||_{\infty.}
	$$
	\paragraph{Reference:} \cite{kerber2017geometry}
	
	\subsection*{Persistence  landscape:}
	A \textit{persistence  landscape} is a continuous function
	\begin{equation*}
	\lambda : \mathbb N \times  \mathbb R \to \mathbb R \cup \{+\infty\}
	\end{equation*}
	and the function $\lambda_k(s) = \lambda(k,s)$ is refered to as the \textit{$k$-layer of the persistence diagram}.
	
	Let $\{(b_i, d_i)\}_{i \in I}$ be the persistence diagram of a \underline{persistence module}. Its \textit{associated persistence landscape} $\lambda$ is defined by letting
	$\lambda_k(t)$ be  $k$-th largest value of 
	$$
	\min_{i \in I}\{t-b_i, d_i-t\}_+
	$$
	where $c_+$ denotes $max(c,0)$.
	
	Intuitively, we can describe the graph of this persistence landscape by first joining each of the points in the multiset to the diagonal via a horizontal as well as a vertical line, then rotating the figure 45 degrees clockwise, and rescaling by $1/\sqrt{2}$.
	\paragraph{References:}  \cite{bubenik2015statistical}
	
	\subsection*{Persistence  landscape norm:}
	Given a function $f : \mathbb R \to \overline{\mathbb R} = [-\infty, +\infty]$ define
	\begin{equation*}
	||f||_p = \left( \int_{\mathbb R} f^p(x)\, dx \right)^{1/p}
	\end{equation*}
	whenever the right hand side exists and is finite.
	
	The \textit{persistence landscape $p$-norm} of a \underline{persistence landscape} $\lambda : \mathbb N \times \mathbb R \to \overline{\mathbb R}$ is defined to be
	\begin{equation*}
	||\lambda||_p = \left( \sum_{i \in \mathbb N} ||\lambda_i||^p_p \right)^{1/p}
	\end{equation*}
	whenever the right hand side exists and is finite. 
	\paragraph{References:} \cite{stein2011functional, bubenik2015statistical}
	
	\subsection*{Amplitude} Given a function assigning a real number to a pair of persistence diagrams. We define the \textit{amplitude} of a persistence diagram $D$ to be the value assigned to the pair $(D \cup \Delta, \Delta)$. Important examples of such functions are: \underline{Wasserstein and bottleneck distances} and \underline{landscape distance}.
	
	\subsection*{Persistence entropy:}
	Intuitively, this is a measure of the entropy of the points in a \underline{persistence diagram}. Precisely, let $D = \{(b_i, d_i)\}_{i \in I}$ be a persistence diagram with each $d_i < +\infty$. The \textit{persistence entropy} of $D$ is defined by
	\begin{equation*}
	E(D) = - \sum_{i \in I} p_i \log(p_i)
	\end{equation*}
	where
	\begin{equation*}
	p_i = \frac{(d_i - b_i)}{L_D} \qquad \text{and} \qquad L_D = \sum_{i \in I} (d_i - b_i) . 
	\end{equation*}
	\paragraph{References:} \cite{rucco2016characterisation}
	
	\subsection*{Betti curve:}
	Let $D$ be a \underline{persistence diagram}. Its \textit{Betti curve} is the function $\beta_D : \mathbb R \to \mathbb N$ whose value on $s \in \mathbb R$ is the number, counted with multiplicity, of points $(b_i,d_i)$ in $D$ such that $b_i \leq s <d_i$.
	
	The name is inspired from the case when the persistence diagram comes from persistent homology.
	
	\subsection*{Metric space:}
	A  pair $(X, d)$ where $X$ is a set and $d$ is a function 
	$$
	d : X \times X \to \mathbb R
	$$
>>>>>>> d4e138c1
	attaining non-negative values is called a \textit{metric space} if
	$$d(x,y) = 0\ \Leftrightarrow\  x = y$$
	$$d(x,y) = d(y,x)$$
	$$d(x,z) \leq d(x,y) + d(y, z)$$
	
	In this case, the function $d$ is refer to as the \textit{metric} and the value $d(x,y)$ is called the \textit{distance} between $x$ and $y$. 
	
<<<<<<< HEAD
	\subsection*{Euclidean distance and norm:} \label{euclidean distance and norm}
	
=======
	\subsection*{Euclidean distance and norm:}
>>>>>>> d4e138c1
	The set $\mathbb R^n$ defines a metric space with euclidean distance
	\begin{equation*}
	d(x,y) = \sqrt{(x_1-y_1)^2 + \cdots + (x_n-y_n)^2}.
	\end{equation*}
	
	The norm $||x||$ of a vector $x$ is defined as its distance to the $0$ vector.
	
<<<<<<< HEAD
	\subsection*{Finite metric spaces and point clouds:} \label{finite metric spaces and point clouds}
	
	A \textit{finite metric space} is a finite set together with a \hyperref[metric space]{metric}. A \textit{distance matrix} associated to a finite metric space is obtained by choosing a total order on the finite set and setting the $(i,j)$-entry to be equal to the distance between the $i$-th and $j$-th elements. 
	
	A \textit{point cloud} is a finite subset of $\mathbb{R}^n$ (for some $n$) together with the metric induced from the \hyperref[euclidean distance and norm]{eucliden distance}.
	
	\section{Time series}
	
	\subsection*{Time series:} \label{time series}
	
=======
	\subsection*{Finite metric spaces and point clouds:} A \textit{finite metric space} is a finite set together with a \underline{metric}. A \textit{distance matrix} associated to a finite metric space is obtained by choosing a total order on the finite set and setting the $(i,j)$-entry to be equal to the distance between the $i$-th and $j$-th elements. 
	
	A \textit{point cloud} is a finite subset of $\mathbb{R}^n$ (for some $n$) together with the metric induced from the \underline{eucliden distance}.
	
	\section{Time series}
	
	\subsection*{Time series:}
>>>>>>> d4e138c1
	A \textit{time series} is a sequence $\{y_i\}_{i = 0}^n$ of real numbers. 
	
	A common construction of a times series $\{x_i\}_{i = 0}^n$ is given by choosing $x_0$ arbitrarily as well as a step parameter $h$ and setting
	\begin{equation*}
	x_i = x_0 + h\cdot i.
	\end{equation*}
	Another usual construction is as follows: given a time series $\{x_i\}_{i = 0}^n \subseteq U$ and a  function
	\begin{equation*}
	f :  U \subseteq \mathbb R \to \mathbb R
	\end{equation*}
	we obtain a new time series $\{f(x_i)\}_{i = 0.}^n$
	
	Generalizing the previous construction we can define a time series from a function 
	\begin{equation*}
	\varphi : U  \times M \to M, \qquad U \subseteq \mathbb R, \qquad M \subseteq \mathbb R^d
	\end{equation*} 
	using a function $f : M \to \mathbb R$ as follows: let $\{t_i\}_{i=0}^n$ be a time series taking values in $U$, then
	\begin{equation*}
	\{f(\varphi(t_i, m))\}_{i=0}^n.
	\end{equation*}
	for an arbitrarily chosen $m \in M$.
	
<<<<<<< HEAD
	\subsection*{Takens embedding:}	\label{takens embedding}
	
	Let $M \subset \mathbb R^d$ be a \hyperref[manifold]{compact manifold} of dimension $n$. Let
=======
	\subsection*{Takens embedding:}	
	Let $M \subset \mathbb R^d$ be a \underline{compact manifold} of dimension $n$. Let
>>>>>>> d4e138c1
	\begin{equation*}
	\varphi : \mathbb R  \times M \to M
	\end{equation*} 
	and
	\begin{equation*}
	f : M \to \mathbb R
	\end{equation*}
	be generic smooth functions. Then, for any $\tau > 0$ the map
	\begin{equation*}
	M \to \mathbb R^{2n+1}
	\end{equation*}
	defined by
	\begin{equation*}
	x \mapsto\big( f(x), f(x_1), f(x_2), \dots, f(x_{2n}) \big)
	\end{equation*}
	where 
	\begin{equation*}
	x_i = \varphi(i \cdot \tau, x)
	\end{equation*}
	is an injective map with full rank. 
<<<<<<< HEAD
	\paragraph{\\ Reference:} \cite{takens1981detecting}
	
	\subsection*{Manifold:} \label{manifold}
	
	Intuitively, a manifold of dimension $n$ is a space locally equivalent to $\mathbb R^n$. Formally, a subset $M$ of $\mathbb R^d$ is an $n$-dimensional manifold if for each $x \in M$ there exists an 
=======
	\paragraph{\textit{Reference}:} \cite{takens1981detecting}
	
	\subsection*{Manifold:} Intuitively, a manifold of dimension $n$ is a space locally equivalent to $\mathbb R^n$. Formally, a subset $M$ of $\mathbb R^d$ is an $n$-dimensional manifold if for each $x \in M$ there exists an 
>>>>>>> d4e138c1
	open ball $B(x) = \{ y \in M\,;\ d(x,y) < \epsilon\}$ and a smooth function with smooth inverse 
	\begin{equation*}
	\phi_x : B(x) \to \{v \in \mathbb R^n\,;\ ||v||<1\}.
	\end{equation*}
<<<<<<< HEAD
	
	\paragraph{\\ References:}  \cite{milnor1997topology,guillemin2010differential}
	
	\subsection*{Compact subset:}	\label{compact subset}
	
	A subset $K$ of a metric space $(X,d)$ is said to be \textit{bounded} if there exist a real number $D$ such that for each pair of elements in $K$ the distance between them is less than $D$. It is said to be \textit{complete} if for any $x \in X$ it is the case that $x \in K$ if for any $\epsilon > 0$ the intersection between $K$ and $\{y \,;\ d(x,y) < \epsilon \}$ is not empty. It is said to be \textit{compact} if it is both bounded and complete.
=======
	\paragraph{\textit{References}:}  \cite{milnor1997topology,guillemin2010differential}
	
	\subsection*{Compact subset:}	A subset $K$ of a metric space $(X,d)$ is said to be \textit{bounded} if there exist a real number $D$ such that for each pair of elements in $K$ the distance between them is less than $D$. It is said to be \textit{complete} if for any $x \in X$ it is the case that $x \in K$ if for any $\epsilon > 0$ the intersection between $K$ and $\{y \,;\ d(x,y) < \epsilon \}$ is not empty. It is said to be \textit{compact} if it is both bounded and complete.
	
>>>>>>> d4e138c1
	
	\bibliography{bibliography}{}
	\bibliographystyle{alpha}
	
\end{document}<|MERGE_RESOLUTION|>--- conflicted
+++ resolved
@@ -3,7 +3,6 @@
 \usepackage{enumerate}
 \usepackage{tikz-cd}
 \usepackage{bm}
-<<<<<<< HEAD
 \usepackage[bookmarks=true,
 bookmarksnumbered=true, breaklinks=true,
 pdfstartview=FitH, hyperfigures=false,
@@ -20,32 +19,17 @@
 \begin{document}
 	
 	\section{Symbols}	
-=======
-
-\begin{document}
-	
-	\section{Symbols}
->>>>>>> d4e138c1
 	
 	\begin{tabular}{ l l l}
 		$\Bbbk$ & :  & An arbitrary field. \\
 		$\mathbb R^d$ & : & The vector space of $d$-tuples of real numbers. \\
 		$\mathbb N$ & : & The counting numbers $0,1,2, \dots$ as a subset of $\mathbb R$. \\
-<<<<<<< HEAD
 		$\Delta$ & : & The \hyperref[multiset]{multiset} $\{(s,s)\,;\ s \in \mathbb R\}$ with multiplicity $(s,s) \mapsto +\infty$.
 	\end{tabular}
 	
 	\section{Homology}
 	
 	\subsection*{Cubical complex} \label{cubical complex}
-=======
-		$\Delta$ & : & The \underline{multiset} $\{(s,s)\,;\ s \in \mathbb R\}$ with multiplicity $(s,s) \mapsto +\infty$.
-	\end{tabular}
-
-	\section{Homology}
-	
-	\subsection*{Cubical complex}
->>>>>>> d4e138c1
 	
 	An \textbf{elementary interval} $I_a$ is a subset of $\mathbb{R}$ of the form $[a, a+1]$ or $[a,a] = \{a\}$ for some $a \in \mathbb{R}$. These two types are called respectively \textbf{non-degenerate} and \textbf{degenerate}. To a non-degenerate elementary interval we assign two degenerate elementary intervals
 	\begin{equation*}
@@ -66,16 +50,10 @@
 	
 	A \textbf{cubical complex} is a finite set of elementary cubes of $\mathbb{R}^N$, and a \textbf{subcomplex} of $X$ is a cubical complex whose elementary cubes are also in $X$. We denote the set of $n$-dimensional cubes as $X_n$.
 	
-<<<<<<< HEAD
 	\paragraph{\\ Reference:} \cite{mischaikow04computational}
 	
 	\subsection*{Simplicial complex} \label{simplicial complex}
-	
-=======
-	\paragraph{Reference:} \cite{mischaikow04computational}
-	
-	\subsection*{Simplicial complex}
->>>>>>> d4e138c1
+
 	A set $\{v_0, \dots, v_n\} \subset \mathbb{R}^N$ is said to be \textbf{geometrically independent} if the vectors $\{v_0-v_1, \dots, v_0-v_n\}$ are linearly independent. In this case, we refer to their convex closure as a \textbf{simplex}, explicitly
 	\begin{equation*}
 	[v_0,\dots,v_n] = \left\{ \sum c_i (v_0 - v_i)\ \big|\ c_1+\dots+c_n = 1,\ c_i \geq 0 \right\}
@@ -85,17 +63,10 @@
 	d_i[v_0, \dots, v_n] = [v_0, \dots, \widehat{v}_i, \dots, v_n]
 	\end{equation*}
 	where $\widehat{v}_i$ denotes the absence of $v_i$ from the set.
-<<<<<<< HEAD
 	
 	A \textbf{simplicial complex} $X$ is a finite union of simplices in $\mathbb{R}^N$ satisfying that every face of a simplex in $X$ is in $X$ and that the non-empty intersection of two simplices in $X$ is a face of each. Every simplicial complex defines an \hyperref[abstract simplicial complex]{abstract simplicial complex}.
 	
 	\subsection*{Abstract simplicial complex:} \label{abstract simplicial complex}
-=======
-	
-	A \textbf{simplicial complex} $X$ is a finite union of simplices in $\mathbb{R}^N$ satisfying that every face of a simplex in $X$ is in $X$ and that the non-empty intersection of two simplices in $X$ is a face of each. Every simplicial complex defines an \underline{abstract simplicial complex}.
-	
-	\subsection*{Abstract simplicial complex:} \label{simplicial complex}
->>>>>>> d4e138c1
 	
 	An \textit{abstract simplicial complex} is a pair of sets $(V, X)$ with the elements of $X$ being subsets of $V$ such that: 
 	\begin{enumerate}
@@ -111,8 +82,7 @@
 	A \textit{simplicial map} between simplicial complexes is a function between their vertices such that the image of any simplex via the induced map is a simplex.
 	
 	A simplicial complex $X$ is a \textit{subcomplex} of a simplicial complex $Y$ if every simplex of $X$ is a simplex of $Y$.
-	
-<<<<<<< HEAD
+
 	Given a finite abstract simplicial complex $X = (V, X)$ we can choose a bijection from $V$ to a geometrically independent subset of $\mathbb R^N$ and associate a \hyperref[simplicial complex]{simplicial complex} to $X$ called its \textit{geometric realization}.
 	
 	\subsection*{Ordered simplicial complex:} \label{ordered simplical complex}
@@ -124,22 +94,11 @@
 	\subsection*{Directed simplicial complex:}  \label{directed simplicial complex}
 	
 	A \textit{directed simplicial complex} is a pair of sets $(V, X)$ with the elements of $X$ being tuples of elements of $V$, i.e., elements in $\bigcup_{n\geq1} V^{\times n}$ such that: 
-=======
-	Given a finite abstract simplicial complex $X = (V, X)$ we can choose a bijection from $V$ to a geometrically independent subset of $\mathbb R^N$ and associate a \underline{simplicial complex} to $X$ called its \textit{geometric realization}.
-	
-	\subsection*{Ordered simplicial complex:} 
-	
-	An \textit{ordered simplicial complex} is an \underline{abstract simplicial complex} where the set of vertices is equipped with a partial order such that the restriction of this partial order to any simplex is a total order. We denote an $n$-simplex using its ordered vertices by $[v_0, \dots, v_n]$.
-	
-	A \textit{simplicial map} between ordered simplicial complexes is a simplicial map $f$ between their underlying simplicial complexes preserving the order, i.e., $v \leq w$ implies $f(v) \leq f(w)$.
-	
-	\subsection*{Directed simplicial complex:} A \textit{directed simplicial complex} is a pair of sets $(V, X)$ with the elements of $X$ being tuples of elements of $V$, i.e., elements in $\bigcup_{n\geq1} V^{\times n}$ such that: 
->>>>>>> d4e138c1
 	\begin{enumerate}
 		\item for every $v$ in $V$, the tuple $v$ is in $X$ and
 		\item if $x$ is in $X$ and $y$ is a subtuple of $x$, then $y$ is in $X$. 
 	\end{enumerate}
-<<<<<<< HEAD
+
 	With appropriate modifications the same terminology and notation introduced for \hyperref[ordered simplicial complex]{ordered simplicial complex} applies to directed simplicial complex.
 	
 	\subsection*{Clique or flag complexes:} \label{clique or flag complexes}
@@ -151,50 +110,27 @@
 	A (directed) simplicial complex $X$ is a \textit{clique complex} a.k.a. \textit{flag complex} if $X = \langle X_1 \rangle$ where $X_1$ is the $1$-skeleton of $X$. 
 	
 	\subsection*{Chain complex:} \label{chain complex}
-=======
-	With appropriate modifications the same terminology and notation introduced for \underline{ordered simplicial complex} applies to directed simplicial complex.
-	
-	\subsection*{Clique or flag complexes:} Let $G$ be a $1$-dimensional simplicial complex, abstract or otherwise. The complex $\langle G \rangle$ has the same set of vertices as $G$ and $\{v_0, \dots, v_n\}$ is a simplex in $\langle G \rangle$ if an only if $\{v_i, v_j\} \in G$ for each pair of vertices $v_i, v_j$. 
-	
-	Let $G$ be a $1$-dimensional directed simplicial complex. The directed simplicial complex $\langle G \rangle$ has the same set of vertices as $G$ and $(v_0, \dots, v_n)$ is a simplex in $\langle G \rangle$ if an only if $(v_i, v_j) \in G$ for each pair of vertices $v_i, v_j$ with $i < j$. 
-	
-	A (directed) simplicial complex $X$ is a \textit{clique complex} a.k.a. \textit{flag complex} if $X = \langle X_1 \rangle$ where $X_1$ is the $1$-skeleton of $X$. 
-	
-	\subsection*{Chain complex:} A \textit{chain complex} of is a pair $(C_*, \partial)$ where
-	$$
+	
+	A \textit{chain complex} of is a pair $(C_*, \partial)$ where
+	\begin{equation*}
 	C_* = \bigoplus_{n \in \mathbb Z} C_n \quad \mathrm{and} \quad \partial = \bigoplus_{n \in \mathbb Z} \partial_n
-	$$
+	\end{equation*}
 	with  $C_n$ a $\Bbbk$-vector space and $\partial_n : C_{n+1} \to C_n$ is a $\Bbbk$-linear map such that $\partial_{n+1} \partial_n = 0$. We refer to $\partial$ as the \textit{boundary map} of the chain complex.
->>>>>>> d4e138c1
-	
-	A \textit{chain complex} of is a pair $(C_*, \partial)$ where
-	\begin{equation*}
-	C_* = \bigoplus_{n \in \mathbb Z} C_n \quad \mathrm{and} \quad \partial = \bigoplus_{n \in \mathbb Z} \partial_n
-	\end{equation*}
-	with  $C_n$ a $\Bbbk$-vector space and $\partial_n : C_{n+1} \to C_n$ is a $\Bbbk$-linear map such that $\partial_{n+1} \partial_n = 0$. We refer to $\partial$ as the \textit{boundary map} of the chain complex.
-	
-<<<<<<< HEAD
+
 	The elements of $C$ are called \textit{chains} and if $c \in C_n$ we say its \textit{degree} is $n$ or simply that it is an $n$-chain. Elements in the kernel of $\partial$ are called \textit{cycles}, and elements in the image of $\partial$ are called \textit{boundaries}. Notice that every boundary is a cycle. This fact is central to the definition of \hyperref[homology]{homology}.
 	
-=======
->>>>>>> d4e138c1
 	A \textit{chain map} is a $\Bbbk$-linear map $f : C \to C'$ between chain complexes such that $f(C_n) \subseteq C'_n$ and $\partial f = f \partial$.
 	
 	Given a chain complex $(C_*, \partial)$, its linear dual $C^*$ is also a chain complex with $C^{-n} = \mathrm{Hom_\Bbbk}(C_n, \Bbbk)$ and boundary map $\delta$ defined by $\delta(\alpha)(c) = \alpha(\partial c)$ for any $\alpha \in C^*$ and $c \in C_*$.
 	
-<<<<<<< HEAD
 	\subsection*{Homology and cohomology:} \label{homology and cohomology}
 	
 	Let $(C_*, \partial)$ be a \hyperref[chain complex]{chain complex}. Its \textit{$n$-th homology group} is the quotient of the subspace of $n$-cycles by the subspace of $n$-boundaries, that is, $H_n(C_*) = \mathrm{ker}(\partial_n)/ \mathrm{im}(\partial_{n+1})$. The \textit{homology} of $(C, \partial)$ is defined by $H_*(C) = \bigoplus_{n \in \mathbb Z} H_n(C)$.
-=======
-	\subsection*{Homology and cohomology:} Let $(C_*, \partial)$ be a \underline{chain complex}. Its \textit{$n$-th homology group} is the quotient of the subspace of $n$-cycles by the subspace of $n$-boundaries, that is, $H_n(C_*) = \mathrm{ker}(\partial_n)/ \mathrm{im}(\partial_{n+1})$. The \textit{homology} of $(C, \partial)$ is defined by $H_*(C) = \bigoplus_{n \in \mathbb Z} H_n(C)$.
->>>>>>> d4e138c1
 	
 	When the chain complex under consideration is the linear dual of a chain complex we sometimes refer to its homology as the \textit{cohomology} of the predual complex and write $H^n$ for $H_{-n}$.
 	
 	A chain map $f : C \to C'$ induces a map between the associated homologies.
 	
-<<<<<<< HEAD
 	\subsection*{Simplicial chains and simplicial homology:} \label{simplicial chains and simplicial homology}
 	
 	Let $X$ be an ordered or directed simplicial complex. Define its \textit{simplicial chain complex with $\Bbbk$-coefficients} $C_*(X; \Bbbk)$ by 
@@ -251,14 +187,14 @@
 	\subsection*{Multiset:} \label{multiset}
 	
 	A \textit{multiset} is a pair $(S, \phi)$ where $S$ is a set and  $\phi : S \to \mathbb N  \cup \{+\infty\}$ is a function attaining positive values. For $s \in S$ we refer to $\phi(s)$ as its \textit{multiplicity}. The \textit{union} of two multisets $(S_1, \phi_1), (S_2, \phi_2)$ is the multiset $(S_1 \cup S_2, \phi_1 \cup \phi_2)$ with
-	$$
+	\begin{equation*}
 	(\phi_1 \cup \phi_2)(s) = 
 	\begin{cases}
 	\phi_1(s) & s \in S_1, s \not\in S_2 \\
 	\phi_2(s) & s \in S_2, s \not\in S_1 \\
 	\phi_1(s) + \phi_2(s) & s \in S_1, s \in S_2. \\
 	\end{cases}
-	$$
+	\end{equation*}
 	
 	\subsection*{Persistence diagram:} \label{persistence diagram}
 	
@@ -272,15 +208,15 @@
 	\subsection*{Wasserstein and bottleneck distance:}	\label{wasserstein and bottleneck distance}
 	
 	The \textit{$p$-Wasserstein distance} between two persistence diagrams $D_1$ and $D_2$ is the infimum over all bijections $\gamma: D_1 \cup \Delta \to D_2 \cup \Delta$ of
-	$$
+	\begin{equation*}
 	\sum_{x \in D_1 \cup \Delta} \Big(||x - \gamma(x)||_\infty^p \Big)^{1/p}
-	$$
+	\end{equation*}
 	where $||-||_\infty$ is defined for $(x,y) \in \mathbb R^2$ by $\max\{|x|, |y|\}$. 
 	
 	The limit $p \to \infty$ defines the \textit{bottleneck distance}. More explicitly, it is the infimum over the same set of bijections of the value
-	$$
+	\begin{equation*}
 	\sup_{x \in D_1 \cup \Delta} ||x - \gamma(x)||_{\infty.}
-	$$
+	\end{equation*}
 	\paragraph{\\ Reference:} \cite{kerber2017geometry}
 	
 	\subsection*{Persistence  landscape:} \label{persitence landscape}
@@ -346,151 +282,21 @@
 	\begin{equation*}
 	d : X \times X \to \mathbb R
 	\end{equation*}
-=======
-	\subsection*{Simplicial chains and simplicial homology:} Let $X$ be an ordered or directed simplicial complex. Define its \textit{simplicial chain complex with $\Bbbk$-coefficients} $C_*(X; \Bbbk)$ by 
-	$$
-	C_n(X; \Bbbk) = \Bbbk\{X_n\} \qquad \partial_n(x) = \sum_{i=0}^{n} (-1)^i d_ix
-	$$
-	and its \textit{homology and cohomology with $\Bbbk$-coefficients} as the \underline{homology and cohomology} of this chain complex. We use the notation $H_*(X; \Bbbk)$ and $H^*(X; \Bbbk)$ for these.
-	
-	A \underline{simplicial map} induces a \underline{chain map} between the associated simplicial chain complexes and, therefore, between the associated simplicial (co)homologies.
-	
-	\subsection*{Cubical chains and cubical homology:} Let $X$ be a cubical complex. Define its \textit{cubical chain complex with $\Bbbk$-coefficients} $C_*(X; \Bbbk)$ by 
-	\begin{equation*}
-	C_n(X; \Bbbk) = \Bbbk\{X_n\} \qquad \partial_n x = \sum_{i = 1}^{n} (-1)^{i-1}(d^+_i x - d^-_i x)
-	\end{equation*}
-	where $x = I_1 \times \cdots \times I_N$ and $s(i)$ is the dimension of $I_1 \times \cdots \times I_i$.
-	Its \textit{homology and cohomology with $\Bbbk$-coefficients} is the \underline{homology and cohomology} of this chain complex. We use the notation $H_*(X; \Bbbk)$ and $H^*(X; \Bbbk)$ for these.
-	
-	\subsection*{Filtered complex:}
-	A \textit{filtered complex} is a collection of simplicial or of cubical complexes $\{X(n)\}_{n \in \mathbb N}$ such that $X(n)$ is a subcomplex of $X(n+1)$ for each $n \geq 0$.
-	
-	\subsection*{Cellwise filtration:}
-	A \underline{filtered complex} such that $X(n+1)$ contains exactly one more simplex or elementary cube than $X(n)$. \par
-	The data of a simplexwise filtration is equivalent to a complex $X$ together with a total order $\leq$ on its simplices or elementary cubes such that for each $y \in X$ the set $\{x \in X\ :\ x \leq y\}$ is a subcomplex of $X$.
-	
-	\subsection*{Persistence module:}
-	A \textit{persistence module} is a collection containing a $\Bbbk$-vector spaces $V(s)$ for each real number $s$ together with $\Bbbk$-linear maps $f_{st} : V(s) \to V(t)$, referred to as \textit{structure maps}, for each pair $s \leq t$, satisfying	naturality, i.e., if $r \leq s \leq t$, then $f_{rt} = f_{st} \circ f_{rs}$ and tameness, i.e., all but finitely many structure maps are isomorphisms.
-	
-	A \textit{morphism of persistence modules} $F : V \to W$ is a collection of linear maps $F(s) : V(s) \to W(s)$ such that $F(t) \circ f_{st} = f_{st} \circ F(s)$ for each par of reals $s \leq t$.	We say that $F$ is an \textit{isomorphisms} if each $F(s)$ is.
-	
-	\subsection*{Persistent simplicial (co)homology:} 
-	Let $\{X(s)\}_{s \in \mathbb R} $ be a collection of ordered or directed simplicial complexes together with simplicial maps $f_{st} : X(s) \to X(t)$ for each pair $s \leq t$, such that if $r \leq s \leq t$, then $f_{rt} = f_{st} \circ f_{rs}$. Its \textit{persistent simplicial homology with $\Bbbk$-coefficients} is the persistence module
-	\begin{equation*}
-	H_*(X(s); \Bbbk)
-	\end{equation*}
-	with structure maps $H_*(f_{st}) : H_*(X(s); \Bbbk) \to H_*(X(t); \Bbbk)$ induced form the maps $f_{st.}$ In general, the collection constructed this way needs not satisfy the tameness condition of a \underline{persistence module}, but we restrict attention to the cases where it does.
-	
-	\textit{Persistence simplicial cohomology with $\Bbbk$-coefficients} is defined analogously.
-	
-	\subsection*{Vietoris-Rips complex and Vietoris-Rips homology:}
-	The \textit{Vietoris-Rips complex} of a \underline{finite metric space} $(X, d)$ is given by the following construction: let $s \geq 0$, define the {\underline{simplicial complex}} $VR_X(s)$ to have vertices the set $X$ and declare a subset $\{x_0, \dots, x_n\}$ of distinct points in $X$ to be a simplex if $d(x_i, x_j) \leq s$ for all $x_i, x_j$, explicitly
-	\begin{equation*}
-	VR_X(s) = \big\{ [v_0,\dots,v_n]\ |\ d(v_i,v_j) \leq s \text{ for all } i,j = 0,\dots n \big\}.
-	\end{equation*}
-	
-	We equipped this collection of complexes with the inclusion maps $VR_X(s) \to VR_X(t)$ for each $s \leq t$ and define the Vietoris-Rips homology of $(X, d)$ to be the \underline{persistent simplicial homology} of this collection.
-	
-	\subsection*{Multiset:}
-	A \textit{multiset} is a pair $(S, \phi)$ where $S$ is a set and  $\phi : S \to \mathbb N  \cup \{+\infty\}$ is a function attaining positive values. For $s \in S$ we refer to $\phi(s)$ as its \textit{multiplicity}. The \textit{union} of two multisets $(S_1, \phi_1), (S_2, \phi_2)$ is the multiset $(S_1 \cup S_2, \phi_1 \cup \phi_2)$ with
-	$$
-	(\phi_1 \cup \phi_2)(s) = 
-	\begin{cases}
-	\phi_1(s) & s \in S_1, s \not\in S_2 \\
-	\phi_2(s) & s \in S_2, s \not\in S_1 \\
-	\phi_1(s) + \phi_2(s) & s \in S_1, s \in S_2. \\
-	\end{cases}
-	$$
-	
-	\subsection*{Persistence diagram:}
-	A \textit{persistence diagram} is a \underline{multiset} of points in $\mathbb R \times \mathbb{R} \cup \{+\infty\}$.
-	
-	Given a \underline{persistence module} its associated persistence diagram is determined by the following condition: for each pair $s,t$ the number counted with multiplicity of points $(b,d)$ in the multiset, satisfying $b \leq s \leq t < d$ is equal to the rank of $f_{st.}$
-	
-	A well known result establishes that there exists an isomorphism between two persistence module if and only if their persistence diagrams are equal.
-	% \paragraph{References:}
-	
-	\subsection*{Wasserstein and bottleneck distance:}	
-	The \textit{$p$-Wasserstein distance} between two persistence diagrams $D_1$ and $D_2$ is the infimum over all bijections $\gamma: D_1 \cup \Delta \to D_2 \cup \Delta$ of
-	$$
-	\sum_{x \in D_1 \cup \Delta} \Big(||x - \gamma(x)||_\infty^p \Big)^{1/p}
-	$$
-	where $||-||_\infty$ is defined for $(x,y) \in \mathbb R^2$ by $\max\{|x|, |y|\}$. 
-	
-	The limit $p \to \infty$ defines the \textit{bottleneck distance}. More explicitly, it is the infimum over the same set of bijections of the value
-	$$
-	\sup_{x \in D_1 \cup \Delta} ||x - \gamma(x)||_{\infty.}
-	$$
-	\paragraph{Reference:} \cite{kerber2017geometry}
-	
-	\subsection*{Persistence  landscape:}
-	A \textit{persistence  landscape} is a continuous function
-	\begin{equation*}
-	\lambda : \mathbb N \times  \mathbb R \to \mathbb R \cup \{+\infty\}
-	\end{equation*}
-	and the function $\lambda_k(s) = \lambda(k,s)$ is refered to as the \textit{$k$-layer of the persistence diagram}.
-	
-	Let $\{(b_i, d_i)\}_{i \in I}$ be the persistence diagram of a \underline{persistence module}. Its \textit{associated persistence landscape} $\lambda$ is defined by letting
-	$\lambda_k(t)$ be  $k$-th largest value of 
-	$$
-	\min_{i \in I}\{t-b_i, d_i-t\}_+
-	$$
-	where $c_+$ denotes $max(c,0)$.
-	
-	Intuitively, we can describe the graph of this persistence landscape by first joining each of the points in the multiset to the diagonal via a horizontal as well as a vertical line, then rotating the figure 45 degrees clockwise, and rescaling by $1/\sqrt{2}$.
-	\paragraph{References:}  \cite{bubenik2015statistical}
-	
-	\subsection*{Persistence  landscape norm:}
-	Given a function $f : \mathbb R \to \overline{\mathbb R} = [-\infty, +\infty]$ define
-	\begin{equation*}
-	||f||_p = \left( \int_{\mathbb R} f^p(x)\, dx \right)^{1/p}
-	\end{equation*}
-	whenever the right hand side exists and is finite.
-	
-	The \textit{persistence landscape $p$-norm} of a \underline{persistence landscape} $\lambda : \mathbb N \times \mathbb R \to \overline{\mathbb R}$ is defined to be
-	\begin{equation*}
-	||\lambda||_p = \left( \sum_{i \in \mathbb N} ||\lambda_i||^p_p \right)^{1/p}
-	\end{equation*}
-	whenever the right hand side exists and is finite. 
-	\paragraph{References:} \cite{stein2011functional, bubenik2015statistical}
-	
-	\subsection*{Amplitude} Given a function assigning a real number to a pair of persistence diagrams. We define the \textit{amplitude} of a persistence diagram $D$ to be the value assigned to the pair $(D \cup \Delta, \Delta)$. Important examples of such functions are: \underline{Wasserstein and bottleneck distances} and \underline{landscape distance}.
-	
-	\subsection*{Persistence entropy:}
-	Intuitively, this is a measure of the entropy of the points in a \underline{persistence diagram}. Precisely, let $D = \{(b_i, d_i)\}_{i \in I}$ be a persistence diagram with each $d_i < +\infty$. The \textit{persistence entropy} of $D$ is defined by
-	\begin{equation*}
-	E(D) = - \sum_{i \in I} p_i \log(p_i)
-	\end{equation*}
-	where
-	\begin{equation*}
-	p_i = \frac{(d_i - b_i)}{L_D} \qquad \text{and} \qquad L_D = \sum_{i \in I} (d_i - b_i) . 
-	\end{equation*}
-	\paragraph{References:} \cite{rucco2016characterisation}
-	
-	\subsection*{Betti curve:}
-	Let $D$ be a \underline{persistence diagram}. Its \textit{Betti curve} is the function $\beta_D : \mathbb R \to \mathbb N$ whose value on $s \in \mathbb R$ is the number, counted with multiplicity, of points $(b_i,d_i)$ in $D$ such that $b_i \leq s <d_i$.
-	
-	The name is inspired from the case when the persistence diagram comes from persistent homology.
-	
-	\subsection*{Metric space:}
-	A  pair $(X, d)$ where $X$ is a set and $d$ is a function 
-	$$
-	d : X \times X \to \mathbb R
-	$$
->>>>>>> d4e138c1
 	attaining non-negative values is called a \textit{metric space} if
-	$$d(x,y) = 0\ \Leftrightarrow\  x = y$$
-	$$d(x,y) = d(y,x)$$
-	$$d(x,z) \leq d(x,y) + d(y, z)$$
+  \begin{equation*}
+	d(x,y) = 0\ \Leftrightarrow\  x = y
+  \end{equation*}
+	\begin{equation*}
+  d(x,y) = d(y,x)
+  \end{equation*}
+	\begin{equation*}
+  d(x,z) \leq d(x,y) + d(y, z)
+  \end{equation*}
 	
 	In this case, the function $d$ is refer to as the \textit{metric} and the value $d(x,y)$ is called the \textit{distance} between $x$ and $y$. 
 	
-<<<<<<< HEAD
 	\subsection*{Euclidean distance and norm:} \label{euclidean distance and norm}
 	
-=======
-	\subsection*{Euclidean distance and norm:}
->>>>>>> d4e138c1
 	The set $\mathbb R^n$ defines a metric space with euclidean distance
 	\begin{equation*}
 	d(x,y) = \sqrt{(x_1-y_1)^2 + \cdots + (x_n-y_n)^2}.
@@ -498,7 +304,6 @@
 	
 	The norm $||x||$ of a vector $x$ is defined as its distance to the $0$ vector.
 	
-<<<<<<< HEAD
 	\subsection*{Finite metric spaces and point clouds:} \label{finite metric spaces and point clouds}
 	
 	A \textit{finite metric space} is a finite set together with a \hyperref[metric space]{metric}. A \textit{distance matrix} associated to a finite metric space is obtained by choosing a total order on the finite set and setting the $(i,j)$-entry to be equal to the distance between the $i$-th and $j$-th elements. 
@@ -509,15 +314,6 @@
 	
 	\subsection*{Time series:} \label{time series}
 	
-=======
-	\subsection*{Finite metric spaces and point clouds:} A \textit{finite metric space} is a finite set together with a \underline{metric}. A \textit{distance matrix} associated to a finite metric space is obtained by choosing a total order on the finite set and setting the $(i,j)$-entry to be equal to the distance between the $i$-th and $j$-th elements. 
-	
-	A \textit{point cloud} is a finite subset of $\mathbb{R}^n$ (for some $n$) together with the metric induced from the \underline{eucliden distance}.
-	
-	\section{Time series}
-	
-	\subsection*{Time series:}
->>>>>>> d4e138c1
 	A \textit{time series} is a sequence $\{y_i\}_{i = 0}^n$ of real numbers. 
 	
 	A common construction of a times series $\{x_i\}_{i = 0}^n$ is given by choosing $x_0$ arbitrarily as well as a step parameter $h$ and setting
@@ -540,14 +336,9 @@
 	\end{equation*}
 	for an arbitrarily chosen $m \in M$.
 	
-<<<<<<< HEAD
 	\subsection*{Takens embedding:}	\label{takens embedding}
 	
 	Let $M \subset \mathbb R^d$ be a \hyperref[manifold]{compact manifold} of dimension $n$. Let
-=======
-	\subsection*{Takens embedding:}	
-	Let $M \subset \mathbb R^d$ be a \underline{compact manifold} of dimension $n$. Let
->>>>>>> d4e138c1
 	\begin{equation*}
 	\varphi : \mathbb R  \times M \to M
 	\end{equation*} 
@@ -568,34 +359,21 @@
 	x_i = \varphi(i \cdot \tau, x)
 	\end{equation*}
 	is an injective map with full rank. 
-<<<<<<< HEAD
-	\paragraph{\\ Reference:} \cite{takens1981detecting}
+  
+  \paragraph{\\ Reference:} \cite{takens1981detecting}
 	
 	\subsection*{Manifold:} \label{manifold}
 	
-	Intuitively, a manifold of dimension $n$ is a space locally equivalent to $\mathbb R^n$. Formally, a subset $M$ of $\mathbb R^d$ is an $n$-dimensional manifold if for each $x \in M$ there exists an 
-=======
-	\paragraph{\textit{Reference}:} \cite{takens1981detecting}
-	
-	\subsection*{Manifold:} Intuitively, a manifold of dimension $n$ is a space locally equivalent to $\mathbb R^n$. Formally, a subset $M$ of $\mathbb R^d$ is an $n$-dimensional manifold if for each $x \in M$ there exists an 
->>>>>>> d4e138c1
-	open ball $B(x) = \{ y \in M\,;\ d(x,y) < \epsilon\}$ and a smooth function with smooth inverse 
+	Intuitively, a manifold of dimension $n$ is a space locally equivalent to $\mathbb R^n$. Formally, a subset $M$ of $\mathbb R^d$ is an $n$-dimensional manifold if for each $x \in M$ there exists an open ball $B(x) = \{ y \in M\,;\ d(x,y) < \epsilon\}$ and a smooth function with smooth inverse 
 	\begin{equation*}
 	\phi_x : B(x) \to \{v \in \mathbb R^n\,;\ ||v||<1\}.
 	\end{equation*}
-<<<<<<< HEAD
 	
 	\paragraph{\\ References:}  \cite{milnor1997topology,guillemin2010differential}
 	
 	\subsection*{Compact subset:}	\label{compact subset}
 	
 	A subset $K$ of a metric space $(X,d)$ is said to be \textit{bounded} if there exist a real number $D$ such that for each pair of elements in $K$ the distance between them is less than $D$. It is said to be \textit{complete} if for any $x \in X$ it is the case that $x \in K$ if for any $\epsilon > 0$ the intersection between $K$ and $\{y \,;\ d(x,y) < \epsilon \}$ is not empty. It is said to be \textit{compact} if it is both bounded and complete.
-=======
-	\paragraph{\textit{References}:}  \cite{milnor1997topology,guillemin2010differential}
-	
-	\subsection*{Compact subset:}	A subset $K$ of a metric space $(X,d)$ is said to be \textit{bounded} if there exist a real number $D$ such that for each pair of elements in $K$ the distance between them is less than $D$. It is said to be \textit{complete} if for any $x \in X$ it is the case that $x \in K$ if for any $\epsilon > 0$ the intersection between $K$ and $\{y \,;\ d(x,y) < \epsilon \}$ is not empty. It is said to be \textit{compact} if it is both bounded and complete.
-	
->>>>>>> d4e138c1
 	
 	\bibliography{bibliography}{}
 	\bibliographystyle{alpha}
